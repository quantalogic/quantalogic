[tool.poetry]
name = "quantalogic"
<<<<<<< HEAD
version = "0.1.1"
=======
version = "0.2.6"
>>>>>>> 169f4cae
description = "QuantaLogic ReAct Agents"
authors = ["Raphaël MANSUY <raphael.mansuy@gmail.com>"]
readme = "README.md"
packages = [{include = "quantalogic"}]

[tool.poetry.dependencies]
python = "^3.12"
pydantic = "^2.10.4"
litellm = "^1.56.4"
rich = "^13.9.4"
loguru = "^0.7.3"
boto3 = "^1.35.86"
tree-sitter-python = "^0.23.6"
tree-sitter = "^0.23.2"
tree-sitter-javascript = "^0.23.1"
tree-sitter-typescript = "^0.23.2"
tree-sitter-java = "^0.23.5"
tree-sitter-scala = "^0.23.4"
tree-sitter-go = "^0.23.4"
tree-sitter-rust = "^0.23.2"
tree-sitter-c = "^0.23.4"
tree-sitter-cpp = "^0.23.4"
markitdown = "^0.0.1a3"
prompt-toolkit = "^3.0.48"
uvicorn = "^0.34.0"
fastapi = "^0.115.6"
websocket = "^0.2.1"
tenacity = "^9.0.0"
google-auth = "^2.20.0"
pathspec = "^0.12.1"
click = "^8.1.8"
toml = "^0.10.2"

[tool.poetry.scripts]
quantalogic = "quantalogic.main:cli"

[tool.poetry.group.dev.dependencies]
ruff = "^0.8.4"
pytest = "^8.2.0"
pytest-mock = "^3.14.0"
litellm = "^1.55.9"
ollama = "^0.4.4"

[build-system]
requires = ["poetry-core"]
build-backend = "poetry.core.masonry.api"

[tool.ruff]
target-version = "py312"
line-length = 88

[tool.ruff.lint]
extend-select = ["F", "E", "W", "I", "N", "UP", "ASYNC", "B", "A", "C4", "DTZ", "T10", "ISC", "ICN", "G", "PIE", "T20", "PYI", "PT"]
ignore = ["E501"]

[tool.ruff.format]
preview = true

[tool.pytest.ini_options]
addopts = "-v"
markers = [
    "integration: marks integration tests that require external services",
    "unit: marks unit tests"
]
testpaths = ["tests"]<|MERGE_RESOLUTION|>--- conflicted
+++ resolved
@@ -1,10 +1,6 @@
 [tool.poetry]
 name = "quantalogic"
-<<<<<<< HEAD
-version = "0.1.1"
-=======
 version = "0.2.6"
->>>>>>> 169f4cae
 description = "QuantaLogic ReAct Agents"
 authors = ["Raphaël MANSUY <raphael.mansuy@gmail.com>"]
 readme = "README.md"
