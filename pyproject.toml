[tool.poetry]
name = "quantalogic"
version = "0.40.0"
description = "QuantaLogic ReAct Agents"
authors = ["Raphaël MANSUY <raphael.mansuy@gmail.com>"]
readme = "README.md"
packages = [{include = "quantalogic"}]

[tool.poetry.dependencies]
python = "^3.12"
pydantic = "^2.10.4"
litellm = "^1.56.4"
rich = "^13.9.4"
loguru = "^0.7.3"
boto3 = "^1.35.86"
tree-sitter-python = "^0.23.6"
tree-sitter = "^0.23.2"
tree-sitter-javascript = "^0.23.1"
tree-sitter-typescript = "^0.23.2"
tree-sitter-java = "^0.23.5"
tree-sitter-scala = "^0.23.4"
tree-sitter-go = "^0.23.4"
tree-sitter-rust = "^0.23.2"
tree-sitter-c = "^0.23.4"
tree-sitter-cpp = "^0.23.4"
markitdown = "^0.0.1a3"
prompt-toolkit = "^3.0.48"
uvicorn = "^0.34.0"
fastapi = "^0.115.6"
websocket = "^0.2.1"
tenacity = "^9.0.0"
google-auth = "^2.20.0"
pathspec = "^0.12.1"
click = "^8.1.8"
toml = "^0.10.2"
types-requests = "^2.32.0.20241016"
google-search-results = "^2.4.2"
serpapi = "^0.1.5"
duckduckgo-search = "^7.2.1"
mkdocs-material = {extras = ["imaging"], version = "^9.5.49"}
mkdocs-mermaid2-plugin = "^1.1.1"
mkdocs-minify-plugin = "^0.7.1"
mkdocs-git-revision-date-localized-plugin = "^1.2.0"
mkdocs-macros-plugin = "^1.0.4"
mkdocstrings = "^0.24.0"
mkdocstrings-python = "^1.7.0"
pymdown-extensions = "^10.3.1"
llmlingua = "^0.2.2"
jinja2 = "^3.1.5"
beautifulsoup4 = "^4.12.3"
markdownify = "^0.14.1"
tvDatafeed = { git = "https://github.com/rongardF/tvdatafeed.git" }
requests = "^2.32.3"
sqlalchemy = "^2.0.37"
python-dotenv = "^1.0.1"
networkx = "^3.4.2"
faker = "^33.3.1"
fuzzywuzzy = "^0.18.0"
python-levenshtein = "^0.26.1"
<<<<<<< HEAD
instructor = "^1.7.2"
=======
gnews = "^0.4.0"
composio = "^0.1.1"
html2text = "^2024.2.26"
python-multipart = "^0.0.20"
gitpython = "^3.1.44"
python-docx = "^1.1.2"
python-pptx = "^1.0.2"
mermaid-py = "^0.7.0"
pillow = ">=10.2,<11.0"
markdown = "^3.7"
weasyprint = "^64.0"
pygments = "^2.19.1"
bibtexparser = "^1.4.3"
ebooklib = "^0.18"
nbformat = "^5.10.4"
ta = "^0.11.0"
pandas = "^2.2.3"
numpy = "^2.2.3"
yfinance = "^0.2.53"
ccxt = "^4.4.61"
llama-index = "^0.12.19"
chromadb = "^0.6.3"
faiss-cpu = "^1.10.0"
pinecone-client = "^6.0.0"
transformers = "^4.49.0"
torch = "^2.6.0"
pypdf = "^5.3.0"
epub = "^0.5.2"
llama-index-embeddings-openai = "^0.3.1"
llama-index-embeddings-huggingface = "^0.5.1"
llama-index-embeddings-instructor = "^0.3.0"
llama-index-embeddings-bedrock = "^0.5.0"
llama-index-vector-stores-chroma = "^0.4.1"
llama-index-vector-stores-faiss = "^0.3.0"
>>>>>>> 9ca33593

[tool.poetry.scripts]
quantalogic = "quantalogic.main:cli"
docs-serve = "quantalogic.docs_cli:serve_docs"
docs-build = "quantalogic.docs_cli:build_docs"
docs-deploy = "quantalogic.docs_cli:deploy_docs"

[tool.poetry.group.dev.dependencies]
ruff = "^0.8.4"
pytest = "^8.2.0"
pytest-mock = "^3.14.0"
litellm = "^1.55.9"
ollama = "^0.4.4"
mkdocs = "^1.6.0"
mkdocs-material = "^9.5.0"

[tool.poetry.group.docs.dependencies]
mkdocs-material = {extras = ["imaging"], version = "^9.5.49"}
mkdocs-mermaid2-plugin = "^1.1.1"
mkdocs-git-revision-date-localized-plugin = "^1.2.0"
mkdocs-macros-plugin = "^1.0.4"
mkdocstrings = "^0.24.0"
mkdocstrings-python = "^1.7.0"
pymdown-extensions = "^10.3.1"

[build-system]
requires = ["poetry-core"]
build-backend = "poetry.core.masonry.api"

[tool.ruff]
target-version = "py312"
line-length = 88

[tool.ruff.lint]
extend-select = ["F", "E", "W", "I", "N", "UP", "ASYNC", "B", "A", "C4", "DTZ", "T10", "ISC", "ICN", "G", "PIE", "T20", "PYI", "PT"]
ignore = ["E501"]

[tool.ruff.format]
preview = true

[tool.pytest.ini_options]
addopts = "-v"
markers = [
    "integration: marks integration tests that require external services",
    "unit: marks unit tests"
]
testpaths = ["tests"]<|MERGE_RESOLUTION|>--- conflicted
+++ resolved
@@ -57,9 +57,7 @@
 faker = "^33.3.1"
 fuzzywuzzy = "^0.18.0"
 python-levenshtein = "^0.26.1"
-<<<<<<< HEAD
 instructor = "^1.7.2"
-=======
 gnews = "^0.4.0"
 composio = "^0.1.1"
 html2text = "^2024.2.26"
@@ -94,7 +92,6 @@
 llama-index-embeddings-bedrock = "^0.5.0"
 llama-index-vector-stores-chroma = "^0.4.1"
 llama-index-vector-stores-faiss = "^0.3.0"
->>>>>>> 9ca33593
 
 [tool.poetry.scripts]
 quantalogic = "quantalogic.main:cli"
