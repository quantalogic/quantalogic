--- conflicted
+++ resolved
@@ -223,18 +223,7 @@
         if not self.memory.memory or self.memory.memory[0].role != "system":
             self.memory.add(Message(role="system", content=self.config.system_prompt))
 
-<<<<<<< HEAD
         self._emit_event("session_start", {"system_prompt": self.config.system_prompt, "content": task})
-=======
-        # Set task ID in event emitter context using UUID
-        task_id = str(uuid.uuid4())  # Generate a UUID for task ID
-        self.event_emitter.context['task_id'] = task_id
-
-        self._emit_event(
-            "session_start",
-            {"system_prompt": self.config.system_prompt, "content": task, "task_id": task_id},
-        )
->>>>>>> 9ca33593
 
         self.max_output_tokens = self.model.get_model_max_output_tokens() or DEFAULT_MAX_OUTPUT_TOKENS
         self.max_input_tokens = self.model.get_model_max_input_tokens() or DEFAULT_MAX_INPUT_TOKENS
@@ -311,30 +300,12 @@
 
         return loop.run_until_complete(self._async_observe_response(content, iteration))
 
-<<<<<<< HEAD
     async def _async_observe_response(self, content: str, iteration: int = 1) -> ObserveResponseResult:
         """Analyze the assistant's response and determine next steps (asynchronous)."""
         try:
             parsed_content = self._parse_tool_usage(content)
             if not parsed_content:
                 return self._handle_no_tool_usage()
-=======
-    def _reset_session(self, task_to_solve: str = "", max_iterations: int = 30, clear_memory: bool = True):
-        """Reset the agent's session."""
-        logger.debug("Resetting session...")
-        self.task_to_solve = task_to_solve
-        if clear_memory:
-            logger.debug("Clearing memory...")
-            self.memory.reset()
-            self.variable_store.reset()
-            self.total_tokens = 0
-            # Clear task ID from event emitter context
-            self.event_emitter.context.clear()
-        self.current_iteration = 0
-        self.max_output_tokens = self.model.get_model_max_output_tokens() or DEFAULT_MAX_OUTPUT_TOKENS
-        self.max_input_tokens = self.model.get_model_max_input_tokens() or DEFAULT_MAX_INPUT_TOKENS
-        self.max_iterations = max_iterations
->>>>>>> 9ca33593
 
             for tool_name, tool_input in parsed_content.items():
                 tool = self.tools.get(tool_name)
@@ -738,132 +709,12 @@
 
         return formatted_response
 
-<<<<<<< HEAD
-=======
-    def _execute_tool(self, tool_name: str, tool, arguments_with_values: dict) -> tuple[str, Any]:
-        """Execute a tool with validation if required.
-
-        Args:
-            tool_name: Name of the tool to execute
-            tool: Tool instance
-            arguments_with_values: Dictionary of argument names and values
-
-        Returns:
-            tuple containing:
-                - executed_tool name (str)
-                - tool execution response (Any)
-
-        Note:
-            Predefined variable properties take precedence over dynamically provided values.
-            This ensures consistent behavior when tools have both predefined properties
-            and runtime-provided arguments. The precedence order is:
-            1. Predefined properties from tool.get_injectable_properties_in_execution()
-            2. Runtime-provided arguments from arguments_with_values
-        """
-        # Handle tool validation if required
-        if tool.need_validation:
-            logger.info(f"Tool '{tool_name}' requires validation.")
-            validation_id = str(uuid.uuid4())
-            logger.info(f"Validation ID: {validation_id}")
-            
-            self._emit_event(
-                "tool_execute_validation_start",
-                {
-                    "validation_id": validation_id,
-                    "tool_name": tool_name, 
-                    "arguments": arguments_with_values
-                },
-            )
-
-            question_validation: str = (
-                "Do you permit the execution of this tool?\n"
-                f"Tool: {tool_name}\n"
-                "Arguments:\n"
-                "<arguments>\n"
-                + "\n".join([f"    <{key}>{value}</{key}>" for key, value in arguments_with_values.items()])
-                + "\n</arguments>\n"
-                "Yes or No"
-            )
-            permission_granted = self.ask_for_user_validation(question_validation)
-
-            self._emit_event(
-                "tool_execute_validation_end",
-                {
-                    "validation_id": validation_id,
-                    "tool_name": tool_name,
-                    "arguments": arguments_with_values,
-                    "granted": permission_granted
-                },
-            )
-
-            if not permission_granted:
-                logger.debug(f"Execution of tool '{tool_name}' was denied by the user.")
-                return "", f"Error: execution of tool '{tool_name}' was denied by the user."
-
-        # Emit event: Tool Execution Start
-        self._emit_event(
-            "tool_execution_start",
-            {"tool_name": tool_name, "arguments": arguments_with_values},
-        )
-
-        try:
-            # Execute the tool synchronously
-            arguments_with_values_interpolated = {
-                key: self._interpolate_variables(value) for key, value in arguments_with_values.items()
-            }
-
-            arguments_with_values_interpolated = arguments_with_values_interpolated
-
-            # test if tool need variables in context
-            if tool.need_variables:
-                # Inject variables into the tool if needed
-                arguments_with_values_interpolated["variables"] = self.variable_store
-            if tool.need_caller_context_memory:
-                # Inject caller context into the tool if needed
-                arguments_with_values_interpolated["caller_context_memory"] = self.memory.memory
-
-            try:
-                # Convert arguments to proper types
-                converted_args = self.tools.validate_and_convert_arguments(
-                    tool_name, arguments_with_values_interpolated
-                )
-            except ValueError as e:
-                return "", f"Argument Error: {str(e)}"
-
-            # Add injectable variables
-            injectable_properties = tool.get_injectable_properties_in_execution()
-            for key, value in injectable_properties.items():
-                converted_args[key] = value
-
-            # Call tool execute with named arguments
-            response = tool.execute(**converted_args)
-            executed_tool = tool.name
-        except Exception as e:
-            response = f"Error executing tool: {tool_name}: {str(e)}\n"
-            executed_tool = ""
-
-        # Emit event: Tool Execution End
-        self._emit_event(
-            "tool_execution_end",
-            {
-                "tool_name": tool_name,
-                "arguments": arguments_with_values,
-                "response": response,
-            },
-        )
-
-        return executed_tool, response
-
->>>>>>> 9ca33593
     def _interpolate_variables(self, text: str) -> str:
         """Interpolate variables using $var$ syntax in the given text."""
         try:
             import re
-<<<<<<< HEAD
 
             # Process each variable in the store
-=======
->>>>>>> 9ca33593
             for var in self.variable_store.keys():
                 # Properly escape the variable name for regex using re.escape
                 # but handle $ characters separately since they're part of our syntax
