#!/usr/bin/env python
"""FastAPI server for the QuantaLogic agent."""

import asyncio
import functools
import json
import signal
import sys
import time
import uuid
from contextlib import asynccontextmanager
from datetime import datetime
from queue import Empty, Queue
from threading import Lock
from typing import Any, AsyncGenerator, Dict, List, Optional

import uvicorn
from fastapi import FastAPI, HTTPException, Request
from fastapi.middleware.cors import CORSMiddleware
from fastapi.responses import HTMLResponse, JSONResponse, StreamingResponse
from fastapi.staticfiles import StaticFiles
from fastapi.templating import Jinja2Templates
from loguru import logger
from pydantic import BaseModel
from rich.console import Console

from quantalogic.agent_config import (
    MODEL_NAME,
    create_agent,
<<<<<<< HEAD
    create_basic_agent,  # noqa: F401
    create_coding_agent,  # noqa: F401
=======
>>>>>>> 9ca33593
)
from quantalogic.console_print_events import console_print_events

# Configure logger
logger.remove()
logger.add(
    sys.stderr,
    format="<green>{time:YYYY-MM-DD HH:mm:ss}</green> | <level>{level: <8}</level> | <cyan>{name}</cyan>:<cyan>{function}</cyan>:<cyan>{line}</cyan> - <level>{message}</level>",
    level="INFO",
)

# Constants
SHUTDOWN_TIMEOUT = 5.0  # seconds
VALIDATION_TIMEOUT = 30.0  # seconds


def handle_sigterm(signum, frame):
    """Handle SIGTERM signal."""
    logger.debug("Received SIGTERM signal")
    raise SystemExit(0)


signal.signal(signal.SIGTERM, handle_sigterm)


def get_version() -> str:
    """Get the current version of the package."""
    return "QuantaLogic version: 1.0.0"


class ServerState:
    """Global server state management."""

    def __init__(self):
        """Initialize the global server state."""
        self.interrupt_count = 0
        self.force_exit = False
        self.is_shutting_down = False
        self.shutdown_initiated = asyncio.Event()
        self.shutdown_complete = asyncio.Event()
        self.server = None

    async def initiate_shutdown(self, force: bool = False):
        """Initiate the shutdown process."""
        if not self.is_shutting_down or force:
            logger.debug("Initiating server shutdown...")
            self.is_shutting_down = True
            self.force_exit = force
            self.shutdown_initiated.set()
            if force:
                # Force exit immediately
                logger.warning("Forcing immediate shutdown...")
                sys.exit(1)
            await self.shutdown_complete.wait()

    def handle_interrupt(self):
        """Handle interrupt signal."""
        self.interrupt_count += 1
        if self.interrupt_count == 1:
            logger.debug("Graceful shutdown initiated (press Ctrl+C again to force)")
            asyncio.create_task(self.initiate_shutdown(force=False))
        else:
            logger.warning("Forced shutdown initiated...")
            # Use asyncio.create_task to avoid RuntimeError
            asyncio.create_task(self.initiate_shutdown(force=True))


# Models
class EventMessage(BaseModel):
    """Event message model for SSE."""

    id: str
    event: str
    task_id: Optional[str] = None  # Added task_id field
    data: Dict[str, Any]
    timestamp: str

    model_config = {"extra": "forbid"}


class UserValidationRequest(BaseModel):
    """Request model for user validation."""

    question: str
    validation_id: str | None = None

    model_config = {"extra": "forbid"}


class UserValidationResponse(BaseModel):
    """Response model for user validation."""

    response: bool

    model_config = {"extra": "forbid"}


class TaskSubmission(BaseModel):
    """Request model for task submission."""

    task: str
    model_name: Optional[str] = MODEL_NAME
    max_iterations: Optional[int] = 30

    model_config = {"extra": "forbid"}


class TaskStatus(BaseModel):
    """Task status response model."""

    task_id: str
    status: str  # "pending", "running", "completed", "failed"
    created_at: str
    started_at: Optional[str] = None
    completed_at: Optional[str] = None
    result: Optional[str] = None
    error: Optional[str] = None
    total_tokens: Optional[int] = None
    model_name: Optional[str] = None


class AgentState:
    """Manages agent state and event queues."""

    def __init__(self):
        """Initialize the agent state."""
        self.agent = None
        # Use a nested dictionary to track event queues per client and task
        self.event_queues: Dict[str, Dict[str, Queue]] = {}
        # Track active agents per client-task combination
        self.active_agents: Dict[str, Dict[str, Any]] = {}
        self.queue_lock = Lock()
        self.client_counter = 0
        self.console = Console()
        self.validation_requests: Dict[str, Dict[str, Any]] = {}
        self.validation_responses: Dict[str, asyncio.Queue] = {}
        self.tasks: Dict[str, Dict[str, Any]] = {}
        self.task_queues: Dict[str, asyncio.Queue] = {}

    def add_client(self, task_id: Optional[str] = None) -> str:
        """Add a new client and return its ID.

        Ensures unique client-task combination.
        """
        with self.queue_lock:
            # Generate a unique client ID
            client_id = f"client_{self.client_counter}"
            self.client_counter += 1

            # Initialize nested event queue structure
            if client_id not in self.event_queues:
                self.event_queues[client_id] = {}
                self.active_agents[client_id] = {}

            if task_id:
                # Prevent multiple agents for the same client-task combination
                if task_id in self.active_agents[client_id]:
                    raise ValueError(f"An agent already exists for client {client_id} and task {task_id}")

                # Create a specific queue for this client-task combination
                self.event_queues[client_id][task_id] = Queue()
                self.active_agents[client_id][task_id] = {
                    "created_at": datetime.utcnow().isoformat(),
                    "status": "active",
                }
            else:
                # Global client queue
                self.event_queues[client_id] = {"global": Queue()}

            return client_id

    def remove_client(self, client_id: str, task_id: Optional[str] = None):
        """Remove a client's event queue, optionally for a specific task."""
        with self.queue_lock:
            if client_id in self.event_queues:
                if task_id and task_id in self.event_queues[client_id]:
                    # Remove specific task queue for this client
                    del self.event_queues[client_id][task_id]

                    # Remove active agent for this client-task
                    if client_id in self.active_agents and task_id in self.active_agents[client_id]:
                        del self.active_agents[client_id][task_id]
                else:
                    # Remove entire client entry
                    del self.event_queues[client_id]

                    # Remove all active agents for this client
                    if client_id in self.active_agents:
                        del self.active_agents[client_id]

    def broadcast_event(
        self, event_type: str, data: Dict[str, Any], task_id: Optional[str] = None, client_id: Optional[str] = None
    ):
        """Broadcast an event to specific client-task queues or globally.

        Allows optional filtering by client_id and task_id to prevent event leakage.
        """
        event = EventMessage(
            id=str(uuid.uuid4()), event=event_type, task_id=task_id, data=data, timestamp=datetime.utcnow().isoformat()
        )

        with self.queue_lock:
            for curr_client_id, client_queues in self.event_queues.items():
                # Skip if specific client_id is provided and doesn't match
                if client_id and curr_client_id != client_id:
                    continue

                if task_id and task_id in client_queues:
                    # Send to specific task queue
                    client_queues[task_id].put(event)
                elif not task_id and "global" in client_queues:
                    # Send to global queue if no task specified
                    client_queues["global"].put(event)

    def initialize_agent_with_sse_validation(self, model_name: str = MODEL_NAME):
        """Initialize agent with SSE-based user validation."""
        try:
            self.agent = create_agent(model_name, None)

            # Comprehensive list of agent events to track
            agent_events = [
                "session_start",
                "session_end",
                "session_add_message",
                "task_solve_start",
                "task_solve_end",
                "task_think_start",
                "task_think_end",
                "task_complete",
                "tool_execution_start",
                "tool_execution_end",
                "tool_execute_validation_start",
                "tool_execute_validation_end",
                "memory_full",
                "memory_compacted",
                "memory_summary",
                "error_max_iterations_reached",
                "error_tool_execution",
                "error_model_response",
            ]

            # Setup event handlers
            for event in agent_events:
                self.agent.event_emitter.on(event, lambda e, d, event=event: self._handle_event(event, d))

            # Override ask_for_user_validation with SSE-based method
            self.agent.ask_for_user_validation = self.sse_ask_for_user_validation

            logger.debug(f"Agent initialized with model: {model_name}")
        except Exception as e:
            logger.error(f"Failed to initialize agent: {e}", exc_info=True)
            raise

    async def sse_ask_for_user_validation(self, question: str = "Do you want to continue?") -> bool:
        """SSE-based user validation method."""
        validation_id = str(uuid.uuid4())
        response_queue = asyncio.Queue()

        # Store validation request and response queue
        self.validation_requests[validation_id] = {"question": question, "timestamp": datetime.now().isoformat()}
        self.validation_responses[validation_id] = response_queue

        # Broadcast validation request
        self.broadcast_event("user_validation_request", {"validation_id": validation_id, "question": question})

        try:
            # Wait for response with timeout
            async with asyncio.timeout(VALIDATION_TIMEOUT):
                response = await response_queue.get()
                return response
        except TimeoutError:
            logger.warning(f"Validation request timed out: {validation_id}")
            return False
        finally:
            # Cleanup
            if validation_id in self.validation_requests:
                del self.validation_requests[validation_id]
            if validation_id in self.validation_responses:
                del self.validation_responses[validation_id]

    def _handle_event(self, event_type: str, data: Dict[str, Any]):
        """Enhanced event handling with rich console output."""
        try:
            # Print events to server console
            console_print_events(event_type, data)

            # Log event details
            logger.debug(f"Agent Event: {event_type}")
            logger.debug(f"Event Data: {data}")

            # Broadcast to clients
            self.broadcast_event(event_type, data)

        except Exception as e:
            logger.error(f"Error in event handling: {e}", exc_info=True)

    def get_current_model_name(self) -> str:
        """Get the current model name safely."""
        if self.agent and self.agent.model:
            return self.agent.model.model
        return MODEL_NAME

    async def cleanup(self):
        """Clean up resources during shutdown."""
        try:
            logger.debug("Cleaning up resources...")
            if server_state.force_exit:
                logger.warning("Forced cleanup - skipping graceful shutdown")
                return

            async with asyncio.timeout(SHUTDOWN_TIMEOUT):
                with self.queue_lock:
                    # Notify all clients
                    self.broadcast_event("server_shutdown", {"message": "Server is shutting down"})
                    # Clear queues
                    self.event_queues.clear()
                    self.validation_requests.clear()
                    self.validation_responses.clear()
                # Clear agent
                self.agent = None
                logger.debug("Cleanup completed")
        except TimeoutError:
            logger.warning(f"Cleanup timed out after {SHUTDOWN_TIMEOUT} seconds")
        except Exception as e:
            logger.error(f"Error during cleanup: {e}", exc_info=True)
        finally:
            self.agent = None
            if server_state.force_exit:
                sys.exit(1)

    async def submit_task(self, task_request: TaskSubmission) -> str:
        """Submit a new task and return its ID."""
        task_id = str(uuid.uuid4())
        self.tasks[task_id] = {
            "status": "pending",
            "created_at": datetime.now().isoformat(),
            "request": task_request.dict(),
        }
        self.task_queues[task_id] = asyncio.Queue()
        return task_id

    async def execute_task(self, task_id: str):
        """Execute a task asynchronously."""
        try:
            task = self.tasks[task_id]
            task["status"] = "running"
            task["started_at"] = datetime.now().isoformat()

            # Initialize agent if needed
            if not self.agent:
                self.initialize_agent_with_sse_validation(task["request"]["model_name"])

            # Execute task
            loop = asyncio.get_event_loop()
            result = await loop.run_in_executor(
                None,
                functools.partial(
                    self.agent.solve_task, task["request"]["task"], max_iterations=task["request"]["max_iterations"]
                ),
            )

            # Update task status
            task["status"] = "completed"
            task["completed_at"] = datetime.now().isoformat()
            task["result"] = result
            task["total_tokens"] = self.agent.total_tokens
            task["model_name"] = self.get_current_model_name()

            # Broadcast completion event to task-specific queue
            self.broadcast_event(
                "task_complete",
                {
                    "task_id": task_id,
                    "result": result,
                    "total_tokens": self.agent.total_tokens,
                    "model_name": self.get_current_model_name(),
                },
            )

        except Exception as e:
            logger.error(f"Task execution failed: {e}", exc_info=True)
            task["status"] = "failed"
            task["completed_at"] = datetime.now().isoformat()
            task["error"] = str(e)

            # Broadcast error event to task-specific queue
            self.broadcast_event("task_error", {"task_id": task_id, "error": str(e)})

    async def get_task_event_queue(self, task_id: str) -> Queue:
        """Get or create a task-specific event queue."""
        with self.queue_lock:
            if task_id not in self.task_queues:
                self.task_queues[task_id] = Queue()
            return self.task_queues[task_id]

    def remove_task_event_queue(self, task_id: str):
        """Remove a task-specific event queue."""
        with self.queue_lock:
            if task_id in self.task_queues:
                del self.task_queues[task_id]
                logger.debug(f"Removed event queue for task_id: {task_id}")


# Initialize global states
server_state = ServerState()
agent_state = AgentState()


# Initialize FastAPI app
@asynccontextmanager
async def lifespan(app: FastAPI):
    """Lifecycle manager for FastAPI app."""
    try:
        # Setup signal handlers
        loop = asyncio.get_running_loop()
        for sig in (signal.SIGTERM, signal.SIGINT):
            loop.add_signal_handler(sig, lambda s=sig: asyncio.create_task(handle_shutdown(s)))
        yield
    finally:
        logger.debug("Shutting down server gracefully...")
        await server_state.initiate_shutdown()
        await agent_state.cleanup()
        server_state.shutdown_complete.set()
        logger.debug("Server shutdown complete")


async def handle_shutdown(sig):
    """Handle shutdown signals."""
    if sig == signal.SIGINT and server_state.interrupt_count >= 1:
        # Force exit on second CTRL+C
        await server_state.initiate_shutdown(force=True)
    else:
        server_state.handle_interrupt()


app = FastAPI(
    title="QuantaLogic API",
    description="AI Agent Server for QuantaLogic",
    version="0.1.0",
    lifespan=lifespan,
)

# Add CORS middleware
app.add_middleware(
    CORSMiddleware,
    allow_origins=["*"],
    allow_credentials=True,
    allow_methods=["*"],
    allow_headers=["*"],
)

# Mount static files
app.mount("/static", StaticFiles(directory="quantalogic/server/static"), name="static")

# Configure Jinja2 templates
templates = Jinja2Templates(directory="quantalogic/server/templates")


# Middleware to log requests
@app.middleware("http")
async def log_requests(request: Request, call_next):
    """Log all requests."""
    start_time = time.time()
    response = await call_next(request)
    process_time = time.time() - start_time

    logger.debug(
        f"Path: {request.url.path} "
        f"Method: {request.method} "
        f"Time: {process_time:.3f}s "
        f"Status: {response.status_code}"
    )

    return response


@app.post("/validate_response/{validation_id}")
async def submit_validation_response(validation_id: str, response: UserValidationResponse):
    """Submit a validation response."""
    if validation_id not in agent_state.validation_responses:
        raise HTTPException(status_code=404, detail="Validation request not found")

    try:
        response_queue = agent_state.validation_responses[validation_id]
        await response_queue.put(response.response)
        return JSONResponse(content={"status": "success"})
    except Exception as e:
        logger.error(f"Error processing validation response: {e}")
        raise HTTPException(status_code=500, detail="Failed to process validation response")


@app.get("/events")
async def event_stream(request: Request, task_id: Optional[str] = None) -> StreamingResponse:
    """SSE endpoint for streaming agent events."""

    async def event_generator() -> AsyncGenerator[str, None]:
        # Ensure unique client-task combination
        client_id = agent_state.add_client(task_id)
        logger.debug(f"Client {client_id} subscribed to {'task_id: ' + task_id if task_id else 'all events'}")

        try:
            while not server_state.is_shutting_down:
                if await request.is_disconnected():
                    break

                try:
                    # Prioritize task-specific queue if task_id is provided
                    if task_id:
                        event = agent_state.event_queues[client_id][task_id].get_nowait()
                    else:
                        # Fall back to global queue if no task_id
                        event = agent_state.event_queues[client_id]["global"].get_nowait()

                    # Yield the event
                    yield f"event: {event.event}\ndata: {json.dumps(event.dict())}\n\n"

                except Empty:
                    # Send keepalive to maintain connection
                    yield ": keepalive\n\n"
                    await asyncio.sleep(0.1)

                if server_state.is_shutting_down:
                    yield 'event: shutdown\ndata: {"message": "Server shutting down"}\n\n'
                    break

        finally:
            # Clean up the client's event queue
            agent_state.remove_client(client_id, task_id)
            logger.debug(f"Client {client_id} {'unsubscribed from task_id: ' + task_id if task_id else 'disconnected'}")

    return StreamingResponse(
        event_generator(),
        media_type="text/event-stream",
        headers={
            "Cache-Control": "no-cache",
            "Connection": "keep-alive",
            "Transfer-Encoding": "chunked",
        },
    )


@app.get("/")
async def get_index(request: Request) -> HTMLResponse:
    """Serve the main application page."""
    response = templates.TemplateResponse("index.html", {"request": request})
    response.headers["Cache-Control"] = "no-cache, no-store, must-revalidate"
    response.headers["Pragma"] = "no-cache"
    response.headers["Expires"] = "0"
    return response


@app.post("/tasks")
async def submit_task(request: TaskSubmission) -> Dict[str, str]:
    """Submit a new task and return its ID."""
    task_id = await agent_state.submit_task(request)
    # Start task execution in background
    asyncio.create_task(agent_state.execute_task(task_id))
    return {"task_id": task_id}


@app.get("/tasks/{task_id}")
async def get_task_status(task_id: str) -> TaskStatus:
    """Get the status of a specific task."""
    if task_id not in agent_state.tasks:
        raise HTTPException(status_code=404, detail="Task not found")

    task = agent_state.tasks[task_id]
    return TaskStatus(task_id=task_id, **task)


@app.get("/tasks")
async def list_tasks(status: Optional[str] = None, limit: int = 10, offset: int = 0) -> List[TaskStatus]:
    """List all tasks with optional filtering."""
    tasks = []
    for task_id, task in agent_state.tasks.items():
        if status is None or task["status"] == status:
            tasks.append(TaskStatus(task_id=task_id, **task))

    return tasks[offset : offset + limit]


# Update the Agent initialization to use SSE validation by default
AgentState.initialize_agent = AgentState.initialize_agent_with_sse_validation

if __name__ == "__main__":
    config = uvicorn.Config(
        "quantalogic.agent_server:app",
        host="0.0.0.0",
        port=8000,
        reload=True,
        log_level="info",
        timeout_keep_alive=5,
        access_log=True,
        timeout_graceful_shutdown=5,  # Reduced from 10 to 5 seconds
    )
    server = uvicorn.Server(config)
    server_state.server = server
    try:
        server.run()
    except KeyboardInterrupt:
        logger.debug("Received keyboard interrupt")
        sys.exit(1)<|MERGE_RESOLUTION|>--- conflicted
+++ resolved
@@ -27,11 +27,8 @@
 from quantalogic.agent_config import (
     MODEL_NAME,
     create_agent,
-<<<<<<< HEAD
+    create_coding_agent,  # noqa: F401
     create_basic_agent,  # noqa: F401
-    create_coding_agent,  # noqa: F401
-=======
->>>>>>> 9ca33593
 )
 from quantalogic.console_print_events import console_print_events
 
